--- conflicted
+++ resolved
@@ -62,35 +62,41 @@
 In order to deploy LCLStreamer, install `pixi`, then run the following command from the
 top level of the GitHub repository:
 
-    pixi install -e psana1
+```
+pixi install --environment psana1
+```
 
 or, to install within a psana2 environment,
 
-    or pixi install -e psana2
+```
+pixi install --environment psana2
+```
 
 or, to install both side-by-side
 
-    pixi install -a
+```
+pixi install --all
+```
 
 LCLStreamer is currently designed to run exclusively using the MPI protocol. After
 deployment, it can be launched using the `pixi run` command. For example:
 
-    pixi run -e psana1 mpirun -n 8 lclstreamer
-
+```
+pixi run --environment psana1 mpirun -n 8 lclstreamer
+```
 
 LCLStreamer will look for a configuration file called `lclstreamer.yaml` in the current
 working directory. Alternatively, the path to the configuration file can be passed to
 the `lclstreamer` executable using the `--config` option:
 
-<<<<<<< HEAD
-    pixi run -e psana1 mpirun -n 8 lclstreamer --config examples/lclstreamer-psana1.yaml
+```
+pixi run --environment psana1 mpirun -n 8 lclstreamer --config examples/lclstreamer-psana1.yaml
+```
 
-For psana2, MPI is preferred, but not required. Hence, the following will work,
+For psana2:
 
-    pixi run -e psana2 lclstreamer --config examples/lclstreamer-psana2-tmo.yaml
-=======
 ```
-pixi run mpirun -n 8 lclstreamer --config examples/lclstreamer.yaml
+pixi run --environment psana2 mpirun -n 8 lclstreamer --config examples/lclstreamer-psana2-tmo.yaml
 ```
 
 ### Development
@@ -98,5 +104,6 @@
 During development, you'll want to run type checking and testing.
 This can be accomplished within the test1 or test2 environments,
 
-    pixi run -e test1 mypy src/
->>>>>>> 12ef07ac
+```
+pixi run --environment test1 mypy src
+```
import sys
from pathlib import Path

from mpi4py import MPI

from ...models.parameters import (
    BinaryFileWritingDataHandlerParameters,
    DataHandlerParameters,
)
from ...protocols.frontend import DataHandlerProtocol
from ...utils.logging_utils import log


class BinaryFileWritingDataHandler(DataHandlerProtocol):
    """
    See documentation of the `__init__` function.
    """

    def __init__(self, parameters: DataHandlerParameters):
        """
        Initializes a binary file writing data handler

        This data handler writes byte objects to the filesystem as a files.

        Arguments:

              parameters: The configuration parameters
        """
        if parameters.BinaryFileWritingDataHandler is None:
            log.error(
                "No configuration parameters found for BinaryFileWritingDataHandler"
            )
            sys.exit(1)

        data_handler_parameters: BinaryFileWritingDataHandlerParameters = (
            parameters.BinaryFileWritingDataHandler
        )

        self._rank: int = MPI.COMM_WORLD.Get_rank()
        self._prefix: str = data_handler_parameters.file_prefix
        if self._prefix != "" and not self._prefix.endswith("_"):
            self._prefix = f"{self._prefix}_"
        else:
            self._prefix = data_handler_parameters.file_prefix
        self._suffix: str = data_handler_parameters.file_suffix
        self._write_directory: Path = data_handler_parameters.write_directory
        self._file_counter: int = 0

        self._write_directory.mkdir(exist_ok=True, parents=True)

<<<<<<< HEAD
    async def __call__(self, data: bytes) -> None:
=======
    def __call__(self, data: bytes) -> None:
>>>>>>> e4996a6c
        """
        Writes a bytes object to the filesystem as a single file.

        Arguments:

            data: A bytes object
        """
        filename: Path = (
            self._write_directory
            / f"{self._prefix}r{self._rank}_{self._file_counter}.{self._suffix}"
        )

        with open(filename, "wb") as fh:
            fh.write(data)

        self._file_counter += 1<|MERGE_RESOLUTION|>--- conflicted
+++ resolved
@@ -48,11 +48,7 @@
 
         self._write_directory.mkdir(exist_ok=True, parents=True)
 
-<<<<<<< HEAD
     async def __call__(self, data: bytes) -> None:
-=======
-    def __call__(self, data: bytes) -> None:
->>>>>>> e4996a6c
         """
         Writes a bytes object to the filesystem as a single file.
 

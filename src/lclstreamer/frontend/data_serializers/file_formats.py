import sys
from collections.abc import Iterator
from io import BytesIO
from typing import Any

import h5py  # type: ignore
import hdf5plugin  # type: ignore

from ...models.parameters import DataSerializerParameters
from ...protocols.backend import StrFloatIntNDArray
from ...protocols.frontend import DataSerializerProtocol
from ...utils.logging_utils import log


class Hdf5BinarySerializer(DataSerializerProtocol):
    """
    See documentation of the `__init__` function.
    """

    def __init__(self, parameters: DataSerializerParameters):
        """
        Initializes an HDF5 data serializer

        This serializers turns a dictionary of numpy arrays into a binary blob with the
        internal structure of an HDF5 file, according to the preferences specified by
        the configuration parameters.

        Arguments:

            parameters: The configuration parameters
        """
        if parameters.Hdf5BinarySerializer is None:
            log.error("No configuration parameters found for Hdf5BinarySerializer")
            sys.exit(1)

<<<<<<< HEAD
        data_serializer_parameters: HDF5BinarySerializerParameters = (
            parameters.data_serializer.Hdf5BinarySerializer
        )

        if data_serializer_parameters.compression == "gzip":
=======
        if parameters.Hdf5BinarySerializer.compression == "gzip":
>>>>>>> e4996a6c
            self._compression_options: dict[str, Any] = {
                "compression": "gzip",
                "compression_opts": parameters.Hdf5BinarySerializer.compression_level,
                "shuffle": False,
            }
        elif parameters.Hdf5BinarySerializer.compression == "gzip_with_shuffle":
            self._compression_options = {
                "compression": "gzip",
                "compression_opts": parameters.Hdf5BinarySerializer.compression_level,
                "shuffle": True,
            }
        elif parameters.Hdf5BinarySerializer.compression == "bitshuffle_with_lz4":
            self._compression_options = {
                "compression": hdf5plugin.Bitshuffle(
                    cname="lz4",
                    clevel=parameters.Hdf5BinarySerializer.compression_level,
                )
            }
        elif parameters.Hdf5BinarySerializer.compression == "bitshuffle_with_zstd":
            self._compression_options = {
                "compression": hdf5plugin.Bitshuffle(
                    cname="zstd",
                    clevel=parameters.Hdf5BinarySerializer.compression_level,
                )
            }
        elif parameters.Hdf5BinarySerializer.compression == "zfp":
            self._compression_options = {"compression": hdf5plugin.Zfp()}
        else:
            self._compression_options = {}

        self._hdf5_fields: dict[str, str] = parameters.Hdf5BinarySerializer.fields

    def __call__(
        self, stream: Iterator[dict[str, StrFloatIntNDArray | None]]
    ) -> Iterator[bytes]:
        """
        Serializes data to a binary blob with an internal HDF5 structure

        Arguments:

            data: A dictionary storing numpy arrays

        Returns

            byte_block: A binary blob (a bytes object)
        """
        data: dict[str, StrFloatIntNDArray | None]
        for data in stream:

            depth_of_data_blocks: list[int] = [
                value.shape[0]
                for data_block in data
                if (value := data[data_block]) is not None
            ]

            if len(set(depth_of_data_blocks)) != 1:
                log.error(
                    "The data blocks that should be written to the HDF5 file have"
                    "different depths"
                )
                sys.exit(1)

            mismatching_entries: set[str] = data.keys() - self._hdf5_fields.keys()

            if len(mismatching_entries) != 0:
                log.error(
                    "The Hdf5BinarySerializer is asked to serialize the following data "
                    "entries but data for these entries is not available: "
                    f"{' '.join(list(mismatching_entries))}"
                )
                sys.exit(1)

            with BytesIO() as byte_block:
                with h5py.File(byte_block, "w") as fh:
                    data_block_name: str
                    for data_block_name in data:
                        if (
                            data_block_name in self._hdf5_fields
                            and (data_block := data[data_block_name]) is not None
                        ):
                            fh.create_dataset(
                                name=self._hdf5_fields[data_block_name],
                                shape=data_block.shape,
                                dtype=data_block.dtype,
                                chunks=(1,) + data_block[0].shape,
                                data=data_block,
                                **self._compression_options,
                            )

                yield byte_block.getvalue()<|MERGE_RESOLUTION|>--- conflicted
+++ resolved
@@ -17,7 +17,7 @@
     See documentation of the `__init__` function.
     """
 
-    def __init__(self, parameters: DataSerializerParameters):
+    def __init__(self, data_serializer_parameters: DataSerializerParameters) -> None:
         """
         Initializes an HDF5 data serializer
 
@@ -29,50 +29,38 @@
 
             parameters: The configuration parameters
         """
-        if parameters.Hdf5BinarySerializer is None:
-            log.error("No configuration parameters found for Hdf5BinarySerializer")
-            sys.exit(1)
-
-<<<<<<< HEAD
-        data_serializer_parameters: HDF5BinarySerializerParameters = (
-            parameters.data_serializer.Hdf5BinarySerializer
-        )
-
         if data_serializer_parameters.compression == "gzip":
-=======
-        if parameters.Hdf5BinarySerializer.compression == "gzip":
->>>>>>> e4996a6c
             self._compression_options: dict[str, Any] = {
                 "compression": "gzip",
-                "compression_opts": parameters.Hdf5BinarySerializer.compression_level,
+                "compression_opts": data_serializer_parameters.compression_level,
                 "shuffle": False,
             }
-        elif parameters.Hdf5BinarySerializer.compression == "gzip_with_shuffle":
+        elif data_serializer_parameters.compression == "gzip_with_shuffle":
             self._compression_options = {
                 "compression": "gzip",
-                "compression_opts": parameters.Hdf5BinarySerializer.compression_level,
+                "compression_opts": data_serializer_parameters.compression_level,
                 "shuffle": True,
             }
-        elif parameters.Hdf5BinarySerializer.compression == "bitshuffle_with_lz4":
+        elif data_serializer_parameters.compression == "bitshuffle_with_lz4":
             self._compression_options = {
                 "compression": hdf5plugin.Bitshuffle(
                     cname="lz4",
-                    clevel=parameters.Hdf5BinarySerializer.compression_level,
+                    clevel=data_serializer_parameters.compression_level,
                 )
             }
-        elif parameters.Hdf5BinarySerializer.compression == "bitshuffle_with_zstd":
+        elif data_serializer_parameters.compression == "bitshuffle_with_zstd":
             self._compression_options = {
                 "compression": hdf5plugin.Bitshuffle(
                     cname="zstd",
-                    clevel=parameters.Hdf5BinarySerializer.compression_level,
+                    clevel=data_serializer_parameters.compression_level,
                 )
             }
-        elif parameters.Hdf5BinarySerializer.compression == "zfp":
+        elif data_serializer_parameters.compression == "zfp":
             self._compression_options = {"compression": hdf5plugin.Zfp()}
         else:
             self._compression_options = {}
 
-        self._hdf5_fields: dict[str, str] = parameters.Hdf5BinarySerializer.fields
+        self._hdf5_fields: dict[str, str] = data_serializer_parameters.fields
 
     def __call__(
         self, stream: Iterator[dict[str, StrFloatIntNDArray | None]]
